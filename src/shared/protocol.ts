import { ZodLiteral, ZodObject, ZodType, z } from "zod";
import {
  CancelledNotificationSchema,
  ClientCapabilities,
  ErrorCode,
  JSONRPCError,
  JSONRPCNotification,
  JSONRPCRequest,
  JSONRPCResponse,
  McpError,
  Notification,
  PingRequestSchema,
  Progress,
  ProgressNotification,
  ProgressNotificationSchema,
  Request,
  RequestId,
  Result,
  ServerCapabilities,
} from "../types.js";
import { Transport } from "./transport.js";

/**
 * Callback for progress notifications.
 */
export type ProgressCallback = (progress: Progress) => void;

/**
 * Additional initialization options.
 */
export type ProtocolOptions = {
  /**
   * Whether to restrict emitted requests to only those that the remote side has indicated that they can handle, through their advertised capabilities.
   *
   * Note that this DOES NOT affect checking of _local_ side capabilities, as it is considered a logic error to mis-specify those.
   *
   * Currently this defaults to false, for backwards compatibility with SDK versions that did not advertise capabilities correctly. In future, this will default to true.
   */
  enforceStrictCapabilities?: boolean;
};

/**
 * The default request timeout, in miliseconds.
 */
export const DEFAULT_REQUEST_TIMEOUT_MSEC = 60000;

/**
 * Options that can be given per request.
 */
export type RequestOptions = {
  /**
   * If set, requests progress notifications from the remote end (if supported). When progress notifications are received, this callback will be invoked.
   */
  onprogress?: ProgressCallback;

  /**
   * Can be used to cancel an in-flight request. This will cause an AbortError to be raised from request().
   */
  signal?: AbortSignal;

  /**
   * A timeout (in milliseconds) for this request. If exceeded, an McpError with code `RequestTimeout` will be raised from request().
   *
   * If not specified, `DEFAULT_REQUEST_TIMEOUT_MSEC` will be used as the timeout.
   */
  timeout?: number;

  /**
   * If true, receiving a progress notification will reset the request timeout.
   * This is useful for long-running operations that send periodic progress updates.
   * Default: false
   */
  resetTimeoutOnProgress?: boolean;

  /**
   * Maximum total time (in milliseconds) to wait for a response.
   * If exceeded, an McpError with code `RequestTimeout` will be raised, regardless of progress notifications.
   * If not specified, there is no maximum total timeout.
   */
  maxTotalTimeout?: number;

  /**
   * May be used to indicate to the transport which incoming request to associate this outgoing request with.
   */
  relatedRequestId?: RequestId;
};

/**
 * Options that can be given per notification.
 */
export type NotificationOptions = {
  /**
   * May be used to indicate to the transport which incoming request to associate this outgoing notification with.
   */
<<<<<<< HEAD
  relatedRequestId?: RequestId;
}

/**
 * Extra data given to request handlers.
 */
export type RequestHandlerExtra<SendRequestT extends Request,
  SendNotificationT extends Notification> = {
    /**
     * An abort signal used to communicate if the request was cancelled from the sender's side.
     */
    signal: AbortSignal;

    /**
     * The session ID from the transport, if available.
     */
    sessionId?: string;

    /**
     * The authenticated user, if available.
     */
    user?: unknown;

    /**
       * Sends a notification that relates to the current request being handled.
       * 
       * This is used by certain transports to correctly associate related messages.
       */
    sendNotification: (notification: SendNotificationT) => Promise<void>;

    /**
     * Sends a request that relates to the current request being handled.
     * 
     * This is used by certain transports to correctly associate related messages.
     */
    sendRequest: <U extends ZodType<object>>(request: SendRequestT, resultSchema: U, options?: RequestOptions) => Promise<z.infer<U>>;
  };
=======
  sessionId?: string;
};
>>>>>>> 0d0af540

/**
 * Information about a request's timeout state
 */
type TimeoutInfo = {
  timeoutId: ReturnType<typeof setTimeout>;
  startTime: number;
  timeout: number;
  maxTotalTimeout?: number;
  resetTimeoutOnProgress: boolean;
  onTimeout: () => void;
};

/**
 * Implements MCP protocol framing on top of a pluggable transport, including
 * features like request/response linking, notifications, and progress.
 */
export abstract class Protocol<
  SendRequestT extends Request,
  SendNotificationT extends Notification,
  SendResultT extends Result,
> {
  private _transport?: Transport;
  private _requestMessageId = 0;
  private _requestHandlers: Map<
    string,
    (
      request: JSONRPCRequest,
      extra: RequestHandlerExtra<SendRequestT, SendNotificationT>,
    ) => Promise<SendResultT>
  > = new Map();
  private _requestHandlerAbortControllers: Map<RequestId, AbortController> =
    new Map();
  private _notificationHandlers: Map<
    string,
    (notification: JSONRPCNotification) => Promise<void>
  > = new Map();
  private _responseHandlers: Map<
    number,
    (response: JSONRPCResponse | Error) => void
  > = new Map();
  private _progressHandlers: Map<number, ProgressCallback> = new Map();
  private _timeoutInfo: Map<number, TimeoutInfo> = new Map();

  /**
   * Callback for when the connection is closed for any reason.
   *
   * This is invoked when close() is called as well.
   */
  onclose?: () => void;

  /**
   * Callback for when an error occurs.
   *
   * Note that errors are not necessarily fatal; they are used for reporting any kind of exceptional condition out of band.
   */
  onerror?: (error: Error) => void;

  /**
   * A handler to invoke for any request types that do not have their own handler installed.
   */
  fallbackRequestHandler?: (request: Request) => Promise<SendResultT>;

  /**
   * A handler to invoke for any notification types that do not have their own handler installed.
   */
  fallbackNotificationHandler?: (notification: Notification) => Promise<void>;

  constructor(private _options?: ProtocolOptions) {
    this.setNotificationHandler(CancelledNotificationSchema, (notification) => {
      const controller = this._requestHandlerAbortControllers.get(
        notification.params.requestId,
      );
      controller?.abort(notification.params.reason);
    });

    this.setNotificationHandler(ProgressNotificationSchema, (notification) => {
      this._onprogress(notification as unknown as ProgressNotification);
    });

    this.setRequestHandler(
      PingRequestSchema,
      // Automatic pong by default.
      (_request) => ({}) as SendResultT,
    );
  }

  private _setupTimeout(
    messageId: number,
    timeout: number,
    maxTotalTimeout: number | undefined,
    onTimeout: () => void,
    resetTimeoutOnProgress: boolean = false
  ) {
    this._timeoutInfo.set(messageId, {
      timeoutId: setTimeout(onTimeout, timeout),
      startTime: Date.now(),
      timeout,
      maxTotalTimeout,
      resetTimeoutOnProgress,
      onTimeout
    });
  }

  private _resetTimeout(messageId: number): boolean {
    const info = this._timeoutInfo.get(messageId);
    if (!info) return false;

    const totalElapsed = Date.now() - info.startTime;
    if (info.maxTotalTimeout && totalElapsed >= info.maxTotalTimeout) {
      this._timeoutInfo.delete(messageId);
      throw new McpError(
        ErrorCode.RequestTimeout,
        "Maximum total timeout exceeded",
        { maxTotalTimeout: info.maxTotalTimeout, totalElapsed }
      );
    }

    clearTimeout(info.timeoutId);
    info.timeoutId = setTimeout(info.onTimeout, info.timeout);
    return true;
  }

  private _cleanupTimeout(messageId: number) {
    const info = this._timeoutInfo.get(messageId);
    if (info) {
      clearTimeout(info.timeoutId);
      this._timeoutInfo.delete(messageId);
    }
  }

  /**
   * Attaches to the given transport, starts it, and starts listening for messages.
   *
   * The Protocol object assumes ownership of the Transport, replacing any callbacks that have already been set, and expects that it is the only user of the Transport instance going forward.
   */
  async connect(transport: Transport): Promise<void> {
    this._transport = transport;
    this._transport.onclose = () => {
      this._onclose();
    };

    this._transport.onerror = (error: Error) => {
      this._onerror(error);
    };

    this._transport.onmessage = (message) => {
      if (!("method" in message)) {
        this._onresponse(message);
      } else if ("id" in message) {
        this._onrequest(message);
      } else {
        this._onnotification(message);
      }
    };

    await this._transport.start();
  }

  private _onclose(): void {
    const responseHandlers = this._responseHandlers;
    this._responseHandlers = new Map();
    this._progressHandlers.clear();
    this._transport = undefined;
    this.onclose?.();

    const error = new McpError(ErrorCode.ConnectionClosed, "Connection closed");
    for (const handler of responseHandlers.values()) {
      handler(error);
    }
  }

  private _onerror(error: Error): void {
    this.onerror?.(error);
  }

  private _onnotification(notification: JSONRPCNotification): void {
    const handler =
      this._notificationHandlers.get(notification.method) ??
      this.fallbackNotificationHandler;

    // Ignore notifications not being subscribed to.
    if (handler === undefined) {
      return;
    }

    // Starting with Promise.resolve() puts any synchronous errors into the monad as well.
    Promise.resolve()
      .then(() => handler(notification))
      .catch((error) =>
        this._onerror(
          new Error(`Uncaught error in notification handler: ${error}`),
        ),
      );
  }

  private _onrequest(request: JSONRPCRequest): void {
    const handler =
      this._requestHandlers.get(request.method) ?? this.fallbackRequestHandler;

    if (handler === undefined) {
      this._transport
        ?.send({
          jsonrpc: "2.0",
          id: request.id,
          error: {
            code: ErrorCode.MethodNotFound,
            message: "Method not found",
          },
        })
        .catch((error) =>
          this._onerror(
            new Error(`Failed to send an error response: ${error}`),
          ),
        );
      return;
    }

    const abortController = new AbortController();
    this._requestHandlerAbortControllers.set(request.id, abortController);

    // Create extra object with both abort signal and sessionId from transport
    const extra: RequestHandlerExtra<SendRequestT, SendNotificationT> = {
      signal: abortController.signal,
      sessionId: this._transport?.sessionId,
<<<<<<< HEAD
      user: this._transport?.user,
      sendNotification:
        (notification) =>
          this.notification(notification, { relatedRequestId: request.id }),
      sendRequest: (r, resultSchema, options?) =>
        this.request(r, resultSchema, { ...options, relatedRequestId: request.id })
=======
>>>>>>> 0d0af540
    };

    // Starting with Promise.resolve() puts any synchronous errors into the monad as well.
    Promise.resolve()
      .then(() => handler(request, extra))
      .then(
        (result) => {
          if (abortController.signal.aborted) {
            return;
          }

          return this._transport?.send({
            result,
            jsonrpc: "2.0",
            id: request.id,
          });
        },
        (error) => {
          if (abortController.signal.aborted) {
            return;
          }

          return this._transport?.send({
            jsonrpc: "2.0",
            id: request.id,
            error: {
              code: Number.isSafeInteger(error["code"])
                ? error["code"]
                : ErrorCode.InternalError,
              message: error.message ?? "Internal error",
            },
          });
        },
      )
      .catch((error) =>
        this._onerror(new Error(`Failed to send response: ${error}`)),
      )
      .finally(() => {
        this._requestHandlerAbortControllers.delete(request.id);
      });
  }

  private _onprogress(notification: ProgressNotification): void {
    const { progressToken, ...params } = notification.params;
    const messageId = Number(progressToken);
    
    const handler = this._progressHandlers.get(messageId);
    if (!handler) {
      this._onerror(new Error(`Received a progress notification for an unknown token: ${JSON.stringify(notification)}`));
      return;
    }

    const responseHandler = this._responseHandlers.get(messageId);
    const timeoutInfo = this._timeoutInfo.get(messageId);

    if (timeoutInfo && responseHandler && timeoutInfo.resetTimeoutOnProgress) {
      try {
        this._resetTimeout(messageId);
      } catch (error) {
        responseHandler(error as Error);
        return;
      }
    }

    handler(params);
  }

  private _onresponse(response: JSONRPCResponse | JSONRPCError): void {
    const messageId = Number(response.id);
    const handler = this._responseHandlers.get(messageId);
    if (handler === undefined) {
      this._onerror(
        new Error(
          `Received a response for an unknown message ID: ${JSON.stringify(response)}`,
        ),
      );
      return;
    }

    this._responseHandlers.delete(messageId);
    this._progressHandlers.delete(messageId);
    this._cleanupTimeout(messageId);

    if ("result" in response) {
      handler(response);
    } else {
      const error = new McpError(
        response.error.code,
        response.error.message,
        response.error.data,
      );
      handler(error);
    }
  }

  get transport(): Transport | undefined {
    return this._transport;
  }

  /**
   * Closes the connection.
   */
  async close(): Promise<void> {
    await this._transport?.close();
  }

  /**
   * A method to check if a capability is supported by the remote side, for the given method to be called.
   *
   * This should be implemented by subclasses.
   */
  protected abstract assertCapabilityForMethod(
    method: SendRequestT["method"],
  ): void;

  /**
   * A method to check if a notification is supported by the local side, for the given method to be sent.
   *
   * This should be implemented by subclasses.
   */
  protected abstract assertNotificationCapability(
    method: SendNotificationT["method"],
  ): void;

  /**
   * A method to check if a request handler is supported by the local side, for the given method to be handled.
   *
   * This should be implemented by subclasses.
   */
  protected abstract assertRequestHandlerCapability(method: string): void;

  /**
   * Sends a request and wait for a response.
   *
   * Do not use this method to emit notifications! Use notification() instead.
   */
  request<T extends ZodType<object>>(
    request: SendRequestT,
    resultSchema: T,
    options?: RequestOptions,
  ): Promise<z.infer<T>> {
    const { relatedRequestId } = options ?? {};

    return new Promise((resolve, reject) => {
      if (!this._transport) {
        reject(new Error("Not connected"));
        return;
      }

      if (this._options?.enforceStrictCapabilities === true) {
        this.assertCapabilityForMethod(request.method);
      }

      options?.signal?.throwIfAborted();

      const messageId = this._requestMessageId++;
      const jsonrpcRequest: JSONRPCRequest = {
        ...request,
        jsonrpc: "2.0",
        id: messageId,
      };

      if (options?.onprogress) {
        this._progressHandlers.set(messageId, options.onprogress);
        jsonrpcRequest.params = {
          ...request.params,
          _meta: { progressToken: messageId },
        };
      }

      const cancel = (reason: unknown) => {
        this._responseHandlers.delete(messageId);
        this._progressHandlers.delete(messageId);
        this._cleanupTimeout(messageId);

        this._transport
          ?.send({
            jsonrpc: "2.0",
            method: "notifications/cancelled",
            params: {
              requestId: messageId,
              reason: String(reason),
            },
          }, { relatedRequestId })
          .catch((error) =>
            this._onerror(new Error(`Failed to send cancellation: ${error}`)),
          );

        reject(reason);
      };

      this._responseHandlers.set(messageId, (response) => {
        if (options?.signal?.aborted) {
          return;
        }

        if (response instanceof Error) {
          return reject(response);
        }

        try {
          const result = resultSchema.parse(response.result);
          resolve(result);
        } catch (error) {
          reject(error);
        }
      });

      options?.signal?.addEventListener("abort", () => {
        cancel(options?.signal?.reason);
      });

      const timeout = options?.timeout ?? DEFAULT_REQUEST_TIMEOUT_MSEC;
      const timeoutHandler = () => cancel(new McpError(
        ErrorCode.RequestTimeout,
        "Request timed out",
        { timeout }
      ));

      this._setupTimeout(messageId, timeout, options?.maxTotalTimeout, timeoutHandler, options?.resetTimeoutOnProgress ?? false);

      this._transport.send(jsonrpcRequest, { relatedRequestId }).catch((error) => {
        this._cleanupTimeout(messageId);
        reject(error);
      });
    });
  }

  /**
   * Emits a notification, which is a one-way message that does not expect a response.
   */
  async notification(notification: SendNotificationT, options?: NotificationOptions): Promise<void> {
    if (!this._transport) {
      throw new Error("Not connected");
    }

    this.assertNotificationCapability(notification.method);

    const jsonrpcNotification: JSONRPCNotification = {
      ...notification,
      jsonrpc: "2.0",
    };

    await this._transport.send(jsonrpcNotification, options);
  }

  /**
   * Registers a handler to invoke when this protocol object receives a request with the given method.
   *
   * Note that this will replace any previous request handler for the same method.
   */
  setRequestHandler<
    T extends ZodObject<{
      method: ZodLiteral<string>;
    }>,
  >(
    requestSchema: T,
    handler: (
      request: z.infer<T>,
      extra: RequestHandlerExtra<SendRequestT, SendNotificationT>,
    ) => SendResultT | Promise<SendResultT>,
  ): void {
    const method = requestSchema.shape.method.value;
    this.assertRequestHandlerCapability(method);

    this._requestHandlers.set(method, (request, extra) => {
      return Promise.resolve(handler(requestSchema.parse(request), extra));
    });
  }

  /**
   * Removes the request handler for the given method.
   */
  removeRequestHandler(method: string): void {
    this._requestHandlers.delete(method);
  }

  /**
   * Asserts that a request handler has not already been set for the given method, in preparation for a new one being automatically installed.
   */
  assertCanSetRequestHandler(method: string): void {
    if (this._requestHandlers.has(method)) {
      throw new Error(
        `A request handler for ${method} already exists, which would be overridden`,
      );
    }
  }

  /**
   * Registers a handler to invoke when this protocol object receives a notification with the given method.
   *
   * Note that this will replace any previous notification handler for the same method.
   */
  setNotificationHandler<
    T extends ZodObject<{
      method: ZodLiteral<string>;
    }>,
  >(
    notificationSchema: T,
    handler: (notification: z.infer<T>) => void | Promise<void>,
  ): void {
    this._notificationHandlers.set(
      notificationSchema.shape.method.value,
      (notification) =>
        Promise.resolve(handler(notificationSchema.parse(notification))),
    );
  }

  /**
   * Removes the notification handler for the given method.
   */
  removeNotificationHandler(method: string): void {
    this._notificationHandlers.delete(method);
  }
}

export function mergeCapabilities<
  T extends ServerCapabilities | ClientCapabilities,
>(base: T, additional: T): T {
  return Object.entries(additional).reduce(
    (acc, [key, value]) => {
      if (value && typeof value === "object") {
        acc[key] = acc[key] ? { ...acc[key], ...value } : value;
      } else {
        acc[key] = value;
      }
      return acc;
    },
    { ...base },
  );
}<|MERGE_RESOLUTION|>--- conflicted
+++ resolved
@@ -92,7 +92,6 @@
   /**
    * May be used to indicate to the transport which incoming request to associate this outgoing notification with.
    */
-<<<<<<< HEAD
   relatedRequestId?: RequestId;
 }
 
@@ -110,11 +109,6 @@
      * The session ID from the transport, if available.
      */
     sessionId?: string;
-
-    /**
-     * The authenticated user, if available.
-     */
-    user?: unknown;
 
     /**
        * Sends a notification that relates to the current request being handled.
@@ -130,10 +124,6 @@
      */
     sendRequest: <U extends ZodType<object>>(request: SendRequestT, resultSchema: U, options?: RequestOptions) => Promise<z.infer<U>>;
   };
-=======
-  sessionId?: string;
-};
->>>>>>> 0d0af540
 
 /**
  * Information about a request's timeout state
@@ -359,15 +349,11 @@
     const extra: RequestHandlerExtra<SendRequestT, SendNotificationT> = {
       signal: abortController.signal,
       sessionId: this._transport?.sessionId,
-<<<<<<< HEAD
-      user: this._transport?.user,
       sendNotification:
         (notification) =>
           this.notification(notification, { relatedRequestId: request.id }),
       sendRequest: (r, resultSchema, options?) =>
         this.request(r, resultSchema, { ...options, relatedRequestId: request.id })
-=======
->>>>>>> 0d0af540
     };
 
     // Starting with Promise.resolve() puts any synchronous errors into the monad as well.
@@ -413,7 +399,7 @@
   private _onprogress(notification: ProgressNotification): void {
     const { progressToken, ...params } = notification.params;
     const messageId = Number(progressToken);
-    
+
     const handler = this._progressHandlers.get(messageId);
     if (!handler) {
       this._onerror(new Error(`Received a progress notification for an unknown token: ${JSON.stringify(notification)}`));
